import gc
import logging
import os
import re
from typing import Tuple
from concurrent.futures import ThreadPoolExecutor
from contextlib import contextmanager
from pathlib import Path
from typing import Dict, Optional, Tuple
import numpy as np

import safetensors.torch
import torch
from tqdm import tqdm

from sd_meh import merge_methods
from sd_meh.model import SDModel
from sd_meh.rebasin import (
    apply_permutation,
    sdunet_permutation_spec,
    step_weights_and_bases,
    update_model_a,
    weight_matching,
)

logging.getLogger("sd_meh").addHandler(logging.NullHandler())
MAX_TOKENS = 77
NUM_INPUT_BLOCKS = 12
NUM_MID_BLOCK = 1
NUM_OUTPUT_BLOCKS = 12
NUM_TOTAL_BLOCKS = NUM_INPUT_BLOCKS + NUM_MID_BLOCK + NUM_OUTPUT_BLOCKS

KEY_POSITION_IDS = ".".join(
    [
        "cond_stage_model",
        "transformer",
        "text_model",
        "embeddings",
        "position_ids",
    ]
)


NAI_KEYS = {
    "cond_stage_model.transformer.embeddings.": "cond_stage_model.transformer.text_model.embeddings.",
    "cond_stage_model.transformer.encoder.": "cond_stage_model.transformer.text_model.encoder.",
    "cond_stage_model.transformer.final_layer_norm.": "cond_stage_model.transformer.text_model.final_layer_norm.",
}


def fix_clip(model: Dict) -> Dict:
    if KEY_POSITION_IDS in model.keys():
        model[KEY_POSITION_IDS] = torch.tensor(
            [list(range(MAX_TOKENS))],
            dtype=torch.int64,
            device=model[KEY_POSITION_IDS].device,
        )

    return model


def fix_key(model: Dict, key: str) -> Dict:
    for nk in NAI_KEYS:
        if key.startswith(nk):
            model[key.replace(nk, NAI_KEYS[nk])] = model[key]
            del model[key]

    return model


# https://github.com/j4ded/sdweb-merge-block-weighted-gui/blob/master/scripts/mbw/merge_block_weighted.py#L115
def fix_model(model: Dict) -> Dict:
    for k in model.keys():
        model = fix_key(model, k)
    return fix_clip(model)


def load_sd_model(model: os.PathLike | str, device: str = "cpu") -> Dict:
    if isinstance(model, str):
        model = Path(model)

    return SDModel(model, device).load_model()


def prune_sd_model(model: Dict) -> Dict:
    keys = list(model.keys())
    for k in keys:
        if (
            not k.startswith("model.diffusion_model.")
            and not k.startswith("first_stage_model.")
            and not k.startswith("cond_stage_model.")
        ):
            del model[k]
    return model


def restore_sd_model(original_model: Dict, merged_model: Dict) -> Dict:
    for k in original_model:
        if k not in merged_model:
            merged_model[k] = original_model[k]
    return merged_model


def log_vram(txt=""):
    alloc = torch.cuda.memory_allocated(0)
    logging.debug(f"{txt} VRAM: {alloc*1e-9:5.3f}GB")


def load_thetas(
    models: Dict[str, os.PathLike | str],
    prune: bool,
    device: str,
    precision: int,
) -> Dict:
    log_vram("before loading models")
    if prune:
        thetas = {k: prune_sd_model(load_sd_model(m, "cpu")) for k, m in models.items()}
    else:
        thetas = {k: load_sd_model(m, device) for k, m in models.items()}

    if device == "cuda":
        for model_key, model in thetas.items():
            for key, block in model.items():
                if precision == 16:
                    thetas[model_key].update({key: block.to(device).half()})
                else:
                    thetas[model_key].update({key: block.to(device)})

    log_vram("models loaded")
    return thetas


def merge_models(
    models: Dict[str, os.PathLike | str],
    weights: Dict,
    bases: Dict,
    merge_mode: str,
    precision: int = 16,
    weights_clip: bool = False,
    re_basin: bool = False,
    iterations: int = 1,
    device: str = "cpu",
    work_device: Optional[str] = None,
    prune: bool = False,
    threads: int = 1,
) -> Dict:
    thetas = load_thetas(models, prune, device, precision)

    logging.info(f"start merging with {merge_mode} method")
    if re_basin:
        merged = rebasin_merge(
            thetas,
            weights,
            bases,
            merge_mode,
            precision=precision,
            weights_clip=False,
            iterations=iterations,
            device=device,
            work_device=work_device,
            threads=threads,
        )
        # clip only after the last re-basin iteration
        if weights_clip:
            merged = clip_weights(thetas, merged)
    else:
        merged = simple_merge(
            thetas,
            weights,
            bases,
            merge_mode,
            precision=precision,
            weights_clip=weights_clip,
            device=device,
            work_device=work_device,
            threads=threads,
        )

    return un_prune_model(merged, thetas, models, device, prune, precision)


def un_prune_model(
    merged: Dict,
    thetas: Dict,
    models: Dict,
    device: str,
    prune: bool,
    precision: int,
) -> Dict:
    if prune:
        logging.info("Un-pruning merged model")
        del thetas
        gc.collect()
        log_vram("remove thetas")
        original_a = load_sd_model(models["model_a"], device)
        for key in tqdm(original_a.keys(), desc="un-prune model a"):
            if KEY_POSITION_IDS in key:
                continue
            if "model" in key and key not in merged.keys():
                merged.update({key: original_a[key]})
                if precision == 16:
                    merged.update({key: merged[key].half()})
        del original_a
        gc.collect()
        log_vram("remove original_a")
        original_b = load_sd_model(models["model_b"], device)
        for key in tqdm(original_b.keys(), desc="un-prune model b"):
            if KEY_POSITION_IDS in key:
                continue
            if "model" in key and key not in merged.keys():
                merged.update({key: original_b[key]})
                if precision == 16:
                    merged.update({key: merged[key].half()})
        del original_b

    return fix_model(merged)


def simple_merge(
    thetas: Dict[str, Dict],
    weights: Dict,
    bases: Dict,
    merge_mode: str,
    precision: int = 16,
    weights_clip: bool = False,
    device: str = "cpu",
    work_device: Optional[str] = None,
    threads: int = 1,
) -> Dict:
    futures = []
    sim = None
    sims = None
    cos = tuple(
        [
            "cosineA",
            "cosineB",
            "cosA_similarity_add_difference",
            "cosA_similarity_smooth_add_difference",
            "cosA_similarity_add_trained_difference",
            "cosA_similarity_smooth_add_trained_difference",
        ]
    )
    if merge_mode in cos:
        sim = torch.nn.CosineSimilarity(dim=0)
        sims = np.array([], dtype=np.float64)
        for key in tqdm(thetas["model_a"].keys(), desc="stage 0"):
            # skip VAE model parameters to get better results
            if "first_stage_model" in key:
                continue
            if "model" in key and key in thetas["model_b"].keys():
                if merge_mode != "cosineB":
                    theta_A_norm = torch.nn.functional.normalize(
                        thetas["model_a"][key].to(torch.float32), p=2, dim=0
                    )
                    theta_B_norm = torch.nn.functional.normalize(
                        thetas["model_b"][key].to(torch.float32), p=2, dim=0
                    )
                    simab = sim(theta_A_norm, theta_B_norm)
                    sims = np.append(sims, simab.numpy())
                else:
                    simab = sim(
                        thetas["model_a"][key].to(torch.float32),
                        thetas["model_b"][key].to(torch.float32),
                    )
                    dot_product = torch.dot(
                        thetas["model_a"][key].view(-1).to(torch.float32),
                        thetas["model_b"][key].view(-1).to(torch.float32),
                    )
                    magnitude_similarity = dot_product / (
                        torch.norm(thetas["model_a"][key].to(torch.float32))
                        * torch.norm(thetas["model_a"][key].to(torch.float32))
                    )
                    combined_similarity = (simab + magnitude_similarity) / 2.0
                    sims = np.append(sims, combined_similarity.numpy())
            sims = np.delete(
                sims, np.where(sims < np.percentile(sims, 1, method="midpoint"))
            )
            sims = np.delete(
                sims, np.where(sims > np.percentile(sims, 99, method="midpoint"))
            )
            log_vram("after stage 0")

    with tqdm(thetas["model_a"].keys(), desc="stage 1") as progress:
        with ThreadPoolExecutor(max_workers=threads) as executor:
            for key in thetas["model_a"].keys():
                future = executor.submit(
                    simple_merge_key,
                    progress,
                    key,
                    thetas,
                    weights,
                    bases,
                    merge_mode,
                    precision,
                    weights_clip,
                    device,
                    work_device,
                    sim,
                    sims,
                )
                futures.append(future)

        for res in futures:
            res.result()

    log_vram("after stage 1")

    for key in tqdm(thetas["model_b"].keys(), desc="stage 2"):
        if KEY_POSITION_IDS in key:
            continue
        if "model" in key and key not in thetas["model_a"].keys():
            thetas["model_a"].update({key: thetas["model_b"][key]})
            if precision == 16:
                thetas["model_a"].update({key: thetas["model_a"][key].half()})

    log_vram("after stage 2")

    return fix_model(thetas["model_a"])


def rebasin_merge(
    thetas: Dict[str, os.PathLike | str],
    weights: Dict,
    bases: Dict,
    merge_mode: str,
    precision: int = 16,
    weights_clip: bool = False,
    iterations: int = 1,
    device="cpu",
    work_device=None,
    threads: int = 1,
):
    # WARNING: not sure how this does when 3 models are involved...

    model_a = thetas["model_a"].clone()
    perm_spec = sdunet_permutation_spec()

    logging.info("Init rebasin iterations")
    for it in range(iterations):
        logging.info(f"Rebasin iteration {it}")
        log_vram(f"{it} iteration start")
        new_weights, new_bases = step_weights_and_bases(
            weights,
            bases,
            it,
            iterations,
        )
        log_vram("weights & bases, before simple merge")

        # normal block merge we already know and love
        thetas["model_a"] = simple_merge(
            thetas,
            new_weights,
            new_bases,
            merge_mode,
            precision,
            weights_clip,
            device,
            work_device,
            threads,
        )

        log_vram("simple merge done")

        # find permutations
        perm_1, y = weight_matching(
            perm_spec,
            model_a,
            thetas["model_a"],
            max_iter=it,
            init_perm=None,
            usefp16=precision == 16,
            device=device,
        )

        log_vram("weight matching #1 done")

        thetas["model_a"] = apply_permutation(perm_spec, perm_1, thetas["model_a"])

        log_vram("apply perm 1 done")

        perm_2, z = weight_matching(
            perm_spec,
            thetas["model_b"],
            thetas["model_a"],
            max_iter=it,
            init_perm=None,
            usefp16=precision == 16,
            device=device,
        )

        log_vram("weight matching #2 done")

        new_alpha = torch.nn.functional.normalize(
            torch.sigmoid(torch.Tensor([y, z])), p=1, dim=0
        ).tolist()[0]
        thetas["model_a"] = update_model_a(
            perm_spec, perm_2, thetas["model_a"], new_alpha
        )

        log_vram("model a updated")

    return thetas["model_a"]


def simple_merge_key(progress, key, thetas, *args, **kwargs):
    with merge_key_context(key, thetas, *args, **kwargs) as result:
        if result is not None:
            thetas["model_a"].update({key: result.detach().clone()})

        progress.update()


def merge_key(
    key: str,
    thetas: Dict,
    weights: Dict,
    bases: Dict,
    merge_mode: str,
    precision: int = 16,
    weights_clip: bool = False,
    device: str = "cpu",
    work_device: Optional[str] = None,
    sim=None,
    sims=None,
) -> Optional[Tuple[str, Dict]]:
    if work_device is None:
        work_device = device

    if KEY_POSITION_IDS in key:
        return

    for theta in thetas.values():
        if key not in theta.keys():
            return

    if "model" in key:
        current_bases = bases

        if "model.diffusion_model." in key:
            weight_index = -1

            re_inp = re.compile(r"\.input_blocks\.(\d+)\.")  # 12
            re_mid = re.compile(r"\.middle_block\.(\d+)\.")  # 1
            re_out = re.compile(r"\.output_blocks\.(\d+)\.")  # 12

            if "time_embed" in key:
                weight_index = 0  # before input blocks
            elif ".out." in key:
                weight_index = NUM_TOTAL_BLOCKS - 1  # after output blocks
            elif m := re_inp.search(key):
                weight_index = int(m.groups()[0])
            elif re_mid.search(key):
                weight_index = NUM_INPUT_BLOCKS
            elif m := re_out.search(key):
                weight_index = NUM_INPUT_BLOCKS + NUM_MID_BLOCK + int(m.groups()[0])

            if weight_index >= NUM_TOTAL_BLOCKS:
                raise ValueError(f"illegal block index {key}")

            if weight_index >= 0:
                current_bases = {k: w[weight_index] for k, w in weights.items()}

        try:
            merge_method = getattr(merge_methods, merge_mode)
        except AttributeError as e:
            raise ValueError(f"{merge_mode} not implemented, aborting merge!") from e

<<<<<<< HEAD
        merge_args = get_merge_method_args(
            current_bases, thetas, key, work_device, sim, sims
        )
        merged_key = merge_method(**merge_args).to(device)
=======
        merge_args = get_merge_method_args(current_bases, thetas, key, work_device)

        # dealing wiht pix2pix and inpainting models
        if (a_size := merge_args["a"].size()) != (b_size := merge_args["b"].size()):
            print(key, a_size, b_size)
            if a_size[1] > b_size[1]:
                merged_key = merge_args["a"]
            else:
                merged_key = merge_args["b"]
        else:
            merged_key = merge_method(**merge_args).to(device)
>>>>>>> 2a437678

        if weights_clip:
            merged_key = clip_weights_key(thetas, merged_key, key)

        if precision == 16:
            merged_key = merged_key.half()

        return merged_key


def clip_weights(thetas, merged):
    for k in thetas["model_a"].keys():
        if k in thetas["model_b"].keys():
            merged.update({k: clip_weights_key(thetas, merged[k], k)})
    return merged


def clip_weights_key(thetas, merged_weights, key):
    t0 = thetas["model_a"][key]
    t1 = thetas["model_b"][key]
    maximums = torch.maximum(t0, t1)
    minimums = torch.minimum(t0, t1)
    return torch.minimum(torch.maximum(merged_weights, minimums), maximums)


@contextmanager
def merge_key_context(*args, **kwargs):
    result = merge_key(*args, **kwargs)
    try:
        yield result
    finally:
        if result is not None:
            del result


def get_merge_method_args(
    current_bases: Dict,
    thetas: Dict,
    key: str,
    work_device: str,
    sim=None,
    sims=None,
) -> Dict:
    merge_method_args = {
        "a": thetas["model_a"][key].to(work_device),
        "b": thetas["model_b"][key].to(work_device),
        **current_bases,
    }

    if "model_c" in thetas:
        merge_method_args["c"] = thetas["model_c"][key].to(work_device)

    if sim is not None:
        merge_method_args["sim"] = sim
        merge_method_args["sims"] = sims

    return merge_method_args


def save_model(model, output_file, file_format) -> None:
    logging.info(f"Saving {output_file}")
    if file_format == "safetensors":
        safetensors.torch.save_file(
            model if type(model) == dict else model.to_dict(),
            f"{output_file}.safetensors",
            metadata={"format": "pt"},
        )
    else:
        torch.save({"state_dict": model}, f"{output_file}.ckpt")<|MERGE_RESOLUTION|>--- conflicted
+++ resolved
@@ -466,12 +466,6 @@
         except AttributeError as e:
             raise ValueError(f"{merge_mode} not implemented, aborting merge!") from e
 
-<<<<<<< HEAD
-        merge_args = get_merge_method_args(
-            current_bases, thetas, key, work_device, sim, sims
-        )
-        merged_key = merge_method(**merge_args).to(device)
-=======
         merge_args = get_merge_method_args(current_bases, thetas, key, work_device)
 
         # dealing wiht pix2pix and inpainting models
@@ -483,7 +477,6 @@
                 merged_key = merge_args["b"]
         else:
             merged_key = merge_method(**merge_args).to(device)
->>>>>>> 2a437678
 
         if weights_clip:
             merged_key = clip_weights_key(thetas, merged_key, key)
