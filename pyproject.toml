[tool.poetry]
name = "sd-meh"
<<<<<<< HEAD
version = "0.8.1"
=======
version = "0.9.1"
>>>>>>> f942d51a
description = "stable diffusion merging execution helper"
authors = ["s1dlx <s1dlx@proton.me>"]
license = "MIT"
readme = "README.md"
packages = [{include = "sd_meh"}]
repository = "https://github.com/s1dlx/meh"

[tool.poetry.dependencies]
python = "^3.10"


[build-system]
requires = ["poetry-core"]
build-backend = "poetry.core.masonry.api"<|MERGE_RESOLUTION|>--- conflicted
+++ resolved
@@ -1,10 +1,6 @@
 [tool.poetry]
 name = "sd-meh"
-<<<<<<< HEAD
-version = "0.8.1"
-=======
 version = "0.9.1"
->>>>>>> f942d51a
 description = "stable diffusion merging execution helper"
 authors = ["s1dlx <s1dlx@proton.me>"]
 license = "MIT"
